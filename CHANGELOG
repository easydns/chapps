<<<<<<< HEAD
v0.4:
	- introducing a new script to provide a REST API; INSTALLATION instructions will be modified to discuss and
	  provide references for proper, highly-available deployment of the REST API, which it is advised be run on
	  separate servers in order to avoid interfering with email throughput.
	- PyPI package now provides the [API] extras definition, to install API prerequisites (which are not otherwise needed)
=======
v0.3.11
	- modifying logic around user-key extraction, and adding new settings:
	  require_user_key (boolean), and no_user_key_response (Postfix
	  response string).  See README for more information.
	- adding some logic to guard against IndexError conditions when
	  calculating time-delta from the attempts list
>>>>>>> 6de98041
v0.3.10
	- adding default config value for `min_delta` to OutboundQuotaPolicy, which defaults to 5.  It represents
	  the minimum number of seconds between attempts; faster attempts will be refused (but reset the timer).
	- correcting problem with recipient-counting wherein the recipients memoizing routine ran afoul of __getattr__()
	- correcting problem with recognizing at signs in email addresses
v0.3.9:
	- correcting import of test library feature into main codebase
	- adding more comprehensive CHAPPSException handling
v0.3.8:
	- correcting packaging error which prevented installation of dependencies
v0.3.7:
	- removing static SystemD service profiles from pip package; they remain in the repo, for use via git clone.
	- correcting fatal bug wherein receiving email with a null sender would cause the application to crash.
	  It is now possible to specify for each policy whether null senders are "ok"; the default is False.
v0.3.6:
	- bug fixes: due to poor design choice, all policies in a multipolicy handler will end up with the same config,
	  that being the config for the last configured policy.  As such, earlier ones would send the wrong messages, and
	  possibly exhibit other problematic issues.  This is fixed.
	- OQP default acceptance response changed from OK to DUNNO
	- ConfigParser instructed not to perform interpolation on INI file, in order to allow all arbitrary garbage
	  (for passwords)
	- handlers now provide property methods to obtain the appropriate listener address and port numbers
v0.3.3-5:
	- improvements to setuptools install process (pip / setup.py) which should make it possible to format
	  correct SystemD service description files to run the installed CHAPPS services, even from within their venv
v0.3.2:
	- putting extra artifacts in a chapps dir, w/i venv or /usr/local depending
v0.3.1:
	- Updating documentation
v0.3:
	- Sender-domain authorization policy allows an RDBMS to indicate which domains a particular user
	  is authorized to emit mail on behalf of.
	- There are more updates to the config file.
	- There are additions to the database schema which should be compatible with v0.2
v0.2.1:
	- Now supports connecting to Redis via Sentinel; provide a space-separated list of host:port info
	  for `sentinel_servers` in the config, and specify the name of the dataset in `sentinel_dataset`
	- Some minor changes to the config file have occured; the `sentinel_master` param and the `db` param
	  have been removed
v0.2:
	- PLEASE NOTE: the database schema has changed with this update
	- DB access encapsulation and outbound-traffic user identification is now independent of any policy or handler
	- some symbol names have been updated for greater clarity
	- the documentation has been improved somewhat; more to come
v0.1:
	- Outbound Quota and Greylisting policies function, but their feature sets may be incomplete.
	- Installation procedure just a bit wonky.<|MERGE_RESOLUTION|>--- conflicted
+++ resolved
@@ -1,17 +1,14 @@
-<<<<<<< HEAD
 v0.4:
 	- introducing a new script to provide a REST API; INSTALLATION instructions will be modified to discuss and
 	  provide references for proper, highly-available deployment of the REST API, which it is advised be run on
 	  separate servers in order to avoid interfering with email throughput.
 	- PyPI package now provides the [API] extras definition, to install API prerequisites (which are not otherwise needed)
-=======
 v0.3.11
 	- modifying logic around user-key extraction, and adding new settings:
 	  require_user_key (boolean), and no_user_key_response (Postfix
 	  response string).  See README for more information.
 	- adding some logic to guard against IndexError conditions when
 	  calculating time-delta from the attempts list
->>>>>>> 6de98041
 v0.3.10
 	- adding default config value for `min_delta` to OutboundQuotaPolicy, which defaults to 5.  It represents
 	  the minimum number of seconds between attempts; faster attempts will be refused (but reset the timer).
