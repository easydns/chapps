--- conflicted
+++ resolved
@@ -1,16 +1,13 @@
-<<<<<<< HEAD
 v0.4:
 	- introducing a new script to provide a REST API; INSTALLATION instructions will be modified to discuss and
 	  provide references for proper, highly-available deployment of the REST API, which it is advised be run on
 	  separate servers in order to avoid interfering with email throughput.
 	- PyPI package now provides the [API] extras definition, to install API prerequisites (which are not otherwise needed)
-=======
 v0.3.10
 	- adding default config value for `min_delta` to OutboundQuotaPolicy, which defaults to 5.  It represents
 	  the minimum number of seconds between attempts; faster attempts will be refused (but reset the timer).
 	- correcting problem with recipient-counting wherein the recipients memoizing routine ran afoul of __getattr__()
 	- correcting problem with recognizing at signs in email addresses
->>>>>>> 4d3f89b8
 v0.3.9:
 	- correcting import of test library feature into main codebase
 	- adding more comprehensive CHAPPSException handling
