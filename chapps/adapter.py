"""Policy-configuration source data adapters"""
import mariadb

# import re ### needed if implementing domain_re_for_user()
import logging, chapps.logging
from chapps.config import config
from contextlib import contextmanager

logger = logging.getLogger(__name__)  # pragma: no cover

<<<<<<< HEAD
=======
logger = logging.getLogger(__name__)  # pragma: no cover

>>>>>>> 1188b01d

class PolicyConfigAdapter:
    """Base class for DB adapters for policy config parameter access"""

    user_table = (
        "CREATE TABLE IF NOT EXISTS users ("  # pragma: no cover
        "id BIGINT AUTO_INCREMENT PRIMARY KEY,"
        "name VARCHAR(128) UNIQUE NOT NULL"
        ")"
    )
    userid_query = "SELECT id FROM users WHERE name = %(user)s"

    def __init__(
        self,
        *,
        db_host=None,
        db_port=None,
        db_name=None,
        db_user=None,
        db_pass=None,
<<<<<<< HEAD
        autocommit=True
=======
        autocommit=True,
>>>>>>> 1188b01d
    ):
        self.host = db_host or config.adapter.db_host or "127.0.0.1"
        self.port = db_port or config.adapter.db_port or 3306
        self.user = db_user or config.adapter.db_user
        self.pswd = db_pass or config.adapter.db_pass
        self.db = db_name or config.adapter.db_name
        self.autocommit = autocommit
        kwargs = dict(
            user=self.user,
            password=self.pswd,
            host=self.host,
            port=int(self.port),
            database=self.db,
            autocommit=self.autocommit,
        )
        self.conn = mariadb.connect(**kwargs)

    def finalize(self):
        self.conn.close()

    def _initialize_tables(self):
        cur = self.conn.cursor()
        cur.execute(self.user_table)
        cur.close()

    @contextmanager
    def adapter_context(self):
        cur = self.conn.cursor()
        try:
            yield cur
        finally:
            cur.close()


class MariaDBQuotaAdapter(PolicyConfigAdapter):
    """A class for adapting to MariaDB for quota policy data"""

    quota_table = (
        "CREATE TABLE IF NOT EXISTS quotas ("  # pragma: no cover
        "id BIGINT AUTO_INCREMENT PRIMARY KEY,"
        "name VARCHAR(32) UNIQUE NOT NULL,"
        "quota BIGINT UNIQUE NOT NULL"
        ")"
    )
    join_table = (
        "CREATE TABLE IF NOT EXISTS quota_user ("  # pragma: no cover
        "quota_id BIGINT NOT NULL,"
        "user_id BIGINT NOT NULL PRIMARY KEY,"
        "CONSTRAINT fk_user"
        " FOREIGN KEY (user_id) REFERENCES users (id)"
        " ON DELETE CASCADE"
        " ON UPDATE RESTRICT,"
        "CONSTRAINT fk_quota"
        " FOREIGN KEY (quota_id) REFERENCES quotas (id)"
        " ON DELETE CASCADE"
        " ON UPDATE CASCADE"  # allow replacement of quota defs
        ")"
    )
    basic_quotas = (
        "INSERT INTO quotas ( name, quota ) VALUES "  # pragma: no cover
        "('10eph', 240),"
        "('50eph', 1200),"
        "('200eph', 4800)"
    )
    quota_query = (
        "SELECT quota FROM quotas WHERE id = ("  # pragma: no cover
        "SELECT quota_id FROM quota_user AS j"
        " LEFT JOIN users AS u ON j.user_id = u.id"
        " WHERE u.name = %(user)s"
        ")"
    )
    quota_map_query = (
        "SELECT u.name AS user, p.quota FROM quotas AS p"  # pragma: no cover
        " LEFT JOIN quota_user AS j ON p.id = j.quota_id"
        " LEFT JOIN users AS u ON j.user_id = u.id"
    )
    quota_map_where = "WHERE u.name IN ({srch})"  # pragma: no cover

    def _initialize_tables(self, *, defquotas=False):
        super()._initialize_tables()
        cur = self.conn.cursor()
        cur.execute(self.quota_table)
        cur.execute(self.join_table)
        if defquotas:
            cur.execute("SELECT COUNT(name) FROM quotas")
            if cur.fetchone()[0] == 0:
                cur.execute(self.basic_quotas)
        cur.close()

    def quota_for_user(self, user):
        """Return the quota for an user account"""
        cur = self.conn.cursor()
        cur.execute(self.quota_query, dict(user=user))
        try:
            res = cur.fetchone()[0]
        except TypeError:  ### generally meaning no result; we could log this
            res = None
        except mariadb.Error as e:  # pragma: no cover
            logger.error(e)  ### CUSTOMIZE: log-level
            res = None
        finally:
            cur.close()
        return res

    def _quota_search(self, users=[]):
        cur = self.conn.cursor()
        if len(users) == 0:
            query = self.quota_map_query
            cur.execute(query)
        else:
            query = self.quota_map_query + " " + self.quota_map_where
            srch = str(users)[1:-1]  ### produces a string suitable for SQL "IN ()"
            cur.execute(query.format(srch=srch))
        return cur.fetchall()

    def quota_dict(self, users=[]):
        """Return a dict which maps users onto their quotas"""
        rows = self._quota_search(users)
        res = {r[0]: r[1] for r in rows}
        return res

    def quota_map(self, func, users=[]):
        """Provide a function to execute over each user and its quota.  Use this to directly wire the database-loading logic to the Redis-population logic."""
        if not callable(func):
            raise ValueError(
                "The first non-self argument must be a callable which accepts the user and quota as arguments, in that order."
            )
        rows = self._quota_search(users)
        res = []
        for row in rows:
            res.append(func(row[0], row[1]))
        return res


class MariaDBSenderDomainAuthAdapter(PolicyConfigAdapter):
    """A class for adapting to MariaDB for sender domain authorization data"""

    domain_table = (
        "CREATE TABLE IF NOT EXISTS domains ("  # pragma: no cover
        "id BIGINT AUTO_INCREMENT PRIMARY KEY,"
        "name VARCHAR(64) UNIQUE NOT NULL"
        ")"
    )
    join_table = (
        "CREATE TABLE IF NOT EXISTS domain_user ("  # pragma: no cover
        "domain_id BIGINT NOT NULL,"
        "user_id BIGINT NOT NULL,"
        "PRIMARY KEY (domain_id, user_id),"  # comp. primary key allows more than one user per domain
        "CONSTRAINT fk_user"
        " FOREIGN KEY (user_id) REFERENCES users (id)"
        " ON DELETE CASCADE"
        " ON UPDATE RESTRICT,"
        "CONSTRAINT fk_domain"
        " FOREIGN KEY (domain_id) REFERENCES domains (id)"
        " ON DELETE CASCADE"
        " ON UPDATE CASCADE"  # allow replacement of domain defs
        ")"
    )
    domain_query = (
        "SELECT d.name FROM domains AS d"  # pragma: no cover
        " WHERE id = ("
        "SELECT domain_id FROM domain_user AS j"
        " LEFT JOIN users AS u ON j.user_id = u.id"
        " WHERE u.name = %(user)s"
        ")"
    )
    domain_map_query = (
        "SELECT u.name AS user, d.name AS domain FROM domains AS d"  # pragma: no cover
        " LEFT JOIN domain_user AS j ON p.id = j.domain_id"
        " LEFT JOIN users AS u ON j.user_id = u.id"
    )
    domain_map_where = "WHERE user IN ({srch})"  # pragma: no cover
    check_domain_query = (
        "SELECT COUNT(d.name) FROM domains AS d"
        " LEFT JOIN domain_user AS j ON d.id = j.domain_id"
        " LEFT JOIN users AS u ON u.id = j.user_id"
        " WHERE d.name = '{domain}' AND u.name = '{user}'"
    )

    def _initialize_tables(self, *args, **kwargs):
        super()._initialize_tables()
        cur = self.conn.cursor()
        cur.execute(self.domain_table)
        cur.execute(self.join_table)
        cur.close()

    def check_domain_for_user(self, user, domain):
        """Returns true if the user is authorized to send for this domain"""
        cur = self.conn.cursor()
        cur.execute(self.check_domain_query.format(user=user, domain=domain))
        result = cur.fetchone()[0]  ### returns 1 if a domain matched, 0 if not
        cur.close()
        return result

    ### These methods would provide a similar functionality profile to the above
    ###     but as yet, none of that code is being used either, so these are left
    ###     as a suggestion for future expansion, as needed
    def _domain_search(self, users=[]):
        """Return a set of rows, either for specified users or all users"""
        raise NotImplementedError

    def domains_for_user(self, user):
        """Return a list of domains the user is authorized to send from"""
        raise NotImplementedError

    def domain_re_for_user(self, user):
        """Returns a regular expression useful for detecting a user's domains"""
        raise NotImplementedError

    def domain_map(self, func, users=[]):
        """Pass in a closure which accepts (user, domain); useful for prepopulating Redis"""
        raise NotImplementedError<|MERGE_RESOLUTION|>--- conflicted
+++ resolved
@@ -8,11 +8,6 @@
 
 logger = logging.getLogger(__name__)  # pragma: no cover
 
-<<<<<<< HEAD
-=======
-logger = logging.getLogger(__name__)  # pragma: no cover
-
->>>>>>> 1188b01d
 
 class PolicyConfigAdapter:
     """Base class for DB adapters for policy config parameter access"""
@@ -33,11 +28,7 @@
         db_name=None,
         db_user=None,
         db_pass=None,
-<<<<<<< HEAD
-        autocommit=True
-=======
         autocommit=True,
->>>>>>> 1188b01d
     ):
         self.host = db_host or config.adapter.db_host or "127.0.0.1"
         self.port = db_port or config.adapter.db_port or 3306
