"""tests for chapps.switchboard"""

import spf
import pytest
import logging
from unittest.mock import patch
from chapps.switchboard import SPFEnforcementHandler
from chapps.spf_policy import SPFEnforcementPolicy
<<<<<<< HEAD
from chapps.tests.conftest import CallableExhausted
=======
from chapps.signals import CallableExhausted
>>>>>>> 05dd9c68
from chapps.tests.test_policy.conftest import (
    auto_spf_query,
    mock_spf_queries,
    _auto_query_param_list,
    idfn,
    testing_policy_spf,
)

pytestmark = pytest.mark.order(-3)

auto_query_param_list = _auto_query_param_list()


@pytest.mark.asyncio
class Test_SPFEnforcementHandler:
    """This class contains tests of the SPF Enforcement Handler"""

    @pytest.mark.parametrize(
        "auto_spf_query, expected_result",
        auto_query_param_list,
        indirect=["auto_spf_query"],
        ids=idfn,
    )
    async def test_handle_policy_request(
        self,
        caplog,
        monkeypatch,
        testing_policy_spf,
        auto_spf_query,
        expected_result,
        mock_reader_factory,
        mock_writer,
    ):
        """
        GIVEN a particular result from the SPF checker
        WHEN  communicating with Postfix
        THEN  send the appropriate result
        This test will be parameterized to go through all possible responses
        """
        caplog.set_level(logging.DEBUG)
        handle_spf_request = SPFEnforcementHandler(
            testing_policy_spf
        ).async_policy_handler()
        mock_reader = mock_reader_factory()
        with monkeypatch.context() as m:
            m.setattr(spf, "query", auto_spf_query)
            # exercise handler
            with pytest.raises(CallableExhausted):
                await handle_spf_request(mock_reader, mock_writer)
        mock_reader.readuntil.assert_called_with(b"\n\n")
        mock_writer.write.assert_called_with(
            f"action={expected_result}\n\n".encode("utf-8")
        )<|MERGE_RESOLUTION|>--- conflicted
+++ resolved
@@ -6,11 +6,7 @@
 from unittest.mock import patch
 from chapps.switchboard import SPFEnforcementHandler
 from chapps.spf_policy import SPFEnforcementPolicy
-<<<<<<< HEAD
-from chapps.tests.conftest import CallableExhausted
-=======
 from chapps.signals import CallableExhausted
->>>>>>> 05dd9c68
 from chapps.tests.test_policy.conftest import (
     auto_spf_query,
     mock_spf_queries,
