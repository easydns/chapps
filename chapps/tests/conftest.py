"""Root conftest for CHAPPS"""
import pytest
import redis
import time
from pytest import fixture
from chapps.policy import GreylistingPolicy

seconds_per_day = 3600 * 24


class ErrorAfter(object):
    """Return a callable object which will raise CallableExhausted after a set number of calls"""

    def __init__(self, limit):
        self.limit = limit
        self.calls = 0

    def __call__(self, *args, **kwargs):
        if self.calls > self.limit:
            raise CallableExhausted
        self.calls += 1

<<<<<<< HEAD

class CallableExhausted(Exception):
    """Custom exception mainly for escaping infinite loops"""

    pass


=======

>>>>>>> 05dd9c68
def _unique_instance(deadbeef="deadbeef"):
    counter = 0

    def _fmt_inst(ctr, deadbeef=deadbeef):
        return f"a469.{deadbeef}.{ctr:05d}.0"

    def _uniq_inst(count=1):
        nonlocal counter
        if count == 1:
            result = _fmt_inst(counter)
            counter += 1
        else:
            result = [_fmt_inst(counter + i) for i in range(0, count)]
            counter += count
        return result

    return _uniq_inst


def _mock_client_tally(unique_instance):
    def _mct(ct):
        t = int(time.time()) - seconds_per_day
        tally = dict(
            zip(unique_instance(ct), [float(t + 60 + i * 300) for i in range(0, ct)])
        )
        return tally

    return _mct


def _clear_redis(prefix):
    def __cr():
        rh = redis.Redis()
        keys = rh.keys(f"{prefix}:*")
        if len(keys) > 0:
            rh.delete(*keys)

    __cr()
    return __cr


def _redis_args_grl(src_ip, sender, recipient, tally_count=0):
    tally = {}
    if tally_count > 0:
        mock_client_tally = _mock_client_tally(
            _unique_instance()
        )  # this is weird, I know; fixtures get weird
        tally = {GreylistingPolicy._fmtkey(src_ip): mock_client_tally(tally_count)}
    return (GreylistingPolicy._fmtkey(src_ip, sender, recipient), tally)


def _populate_redis_grl(tuple_key, entries={}):
    if len(tuple_key) < 7:
        raise ValueError("Tuple key is too short to be legal.")
    rh = redis.Redis()
    with rh.pipeline() as pipe:
        pipe.set(tuple_key, time.time() - 305)  # seen 5 min ago
        if len(entries) > 0:
            for k, v in entries.items():
                pipe.zadd(k, v)
        pipe.execute()<|MERGE_RESOLUTION|>--- conflicted
+++ resolved
@@ -20,17 +20,7 @@
             raise CallableExhausted
         self.calls += 1
 
-<<<<<<< HEAD
 
-class CallableExhausted(Exception):
-    """Custom exception mainly for escaping infinite loops"""
-
-    pass
-
-
-=======
-
->>>>>>> 05dd9c68
 def _unique_instance(deadbeef="deadbeef"):
     counter = 0
 
