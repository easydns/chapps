--- conflicted
+++ resolved
@@ -472,22 +472,19 @@
         recipient serial number separated by a colon, in order to ensure that
         each recipient is listed as an attempt in the log.
         """
-<<<<<<< HEAD
         if len(attempts) < 2:
             return float("inf")
-=======
->>>>>>> 744eef34
         delta_index = [-1, -2]
         if not self.counting_recipients:
             if len(attempts) < 2:
-                return float('inf')
+                return float("inf")
         elif len(attempts) > len(ppr.recipients):
             # skip back all but one recipient
             recipients_offset = 0 - len(ppr.recipients)
             delta_index = [d + recipients_offset for d in delta_index]
         else:
             logger.debug()
-            return float('inf')  # automatically wins
+            return float("inf")  # automatically wins
         logger.debug(
             f"Looking at time-delta for {ppr}: indices {delta_index!r}"
         )
@@ -496,16 +493,20 @@
                 float(t.decode("utf-8").split(":")[0])
                 if ":" in t.decode("utf-8")
                 else float(t.decode("utf-8"))
-                for t in [attempts[i] for i in delta_index if i < len(attempts)]
+                for t in [
+                    attempts[i] for i in delta_index if i < len(attempts)
+                ]
             ]
         except IndexError:
-            msg = (f"Recipients={-recipients_offset}"
-                   f" delta_indices={delta_index!r}"
-                   f" Attempts: (#{len(attempts)})")
+            msg = (
+                f"Recipients={-recipients_offset}"
+                f" delta_indices={delta_index!r}"
+                f" Attempts: (#{len(attempts)})"
+            )
             if len(attempts) < 10:
                 msg += f" {attempts!r}"
             logger.exception(msg)
-            return float('inf')
+            return float("inf")
         if len(timestamps) == 2:
             logger.debug(
                 f"attempts: {[attempts[i] for i in delta_index]}; timestamps: {timestamps!r}"
