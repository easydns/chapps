"""chapps.switchboard

Message multiplexing objects and/or routines for CHAPPS
"""
from chapps.config import config  # the global instance of the config object
from chapps.policy import OutboundQuotaPolicy, GreylistingPolicy, SenderDomainAuthPolicy
from chapps.spf_policy import SPFEnforcementPolicy
from chapps.util import AttrDict, PostfixPolicyRequest
from chapps.outbound import OutboundPPR
from chapps.signals import CHAPPSException, CallableExhausted, NullSenderException
from functools import cached_property
import logging, chapps.logging
import asyncio

logger = logging.getLogger(__name__)  # pragma: no cover
logger.setLevel(logging.DEBUG)  # pragma: no cover


class RequestHandler:
    """Wrap handling in an object-oriented factory so we can supply a policy"""

    def __init__(self, policy, *, pprclass=PostfixPolicyRequest):
        self.policy = policy
        self.config = self.policy.config  # in case a custom config is in use
        self.pprclass = pprclass

    @cached_property
    def listen_address(self):
        return self.policy.params.listen_address

    @cached_property
    def listen_port(self):
        return self.policy.params.listen_port

    def async_policy_handler(self):
        """Returns a coroutine which handles requests by to the policy"""
        pprclass = self.pprclass
        policy = self.policy
        accept = policy.params.acceptance_message
        reject = policy.params.rejection_message
        encoding = config.chapps.payload_encoding
        logger.debug(
<<<<<<< HEAD
            f"Policy handler requested for {type(policy).__name__} using PPR class {pprclass.__name__}."
=======
            f"Policy handler requested for {type(policy).__name__}"
            f" using PPR class {pprclass.__name__}."
>>>>>>> 05dd9c68
        )

        async def handle_policy_request(reader, writer) -> None:
            """Handles reading and writing the streams around policy messages"""
            while True:
                try:
                    policy_payload = await reader.readuntil(b"\n\n")
                except ConnectionResetError:
                    logger.debug("Postfix said goodbye. Terminating this thread.")
                    return
                except asyncio.IncompleteReadError as e:
                    logger.debug(
                        "Postfix hung up before a read could be completed. Terminating this thread."
                    )
                    return
                except CallableExhausted as e:
                    raise e
                except Exception:
                    logger.exception("UNEXPECTED ")
                    if reader.at_eof():
                        logger.debug(
                            "Postfix said goodbye oddly. Terminating this thread."
                        )
                        return
                    continue
                logger.debug(f"Payload received: {policy_payload.decode('utf-8')}")
                policy_data = pprclass(policy_payload.decode(encoding).split("\n"))
                if policy.approve_policy_request(policy_data):
                    resp = ("action=" + accept + "\n\n").encode()
                    logger.debug(f"  .. Accepted.  Sending {resp}")
                else:
                    resp = ("action=" + reject + "\n\n").encode()
                    logger.debug(f"  .. Rejected with {resp}")
                try:
                    writer.write(resp)
                except asyncio.CancelledError:  # pragma: no cover
                    pass
                except Exception:
                    logger.exception(f"Exception raised trying to send {resp}")
                    return

        return handle_policy_request


class CascadingPolicyHandler:
    """A handler class which cascades multiple yes/no policies"""

    def __init__(self, policies=[], *, pprclass=PostfixPolicyRequest):
        self.policies = policies
        self.pprclass = pprclass
        if not self.policies:
            raise ValueError("A list of policy objects must be provided.")
        self.config = self.policies[0].config  # all copies of the config are the same

    @cached_property
    def listen_address(self):
        return next(
            (getattr(p.params, "listen_address", None) for p in self.policies), None
        )

    @cached_property
    def listen_port(self):
        return next(
            (getattr(p.params, "listen_port", None) for p in self.policies), None
        )

    ### an asynchronous policy handler which cascades through all the policies; fails stop execution
    def async_policy_handler(self):
        """Returns a coroutine which handles requests according to the policies, in order"""
        pprclass = self.pprclass
        policies = self.policies
        encoding = self.config.chapps.payload_encoding
        logger.debug(
            f"Cascading policy handler requested for {[ type(p) for p in policies ]} using PPR class {pprclass.__name__}."
        )

        async def handle_policy_request(reader, writer):
            """Handles reading and writing the streams around policy approval messages, and manages the cascade"""
            while True:
                try:
                    policy_payload = await reader.readuntil(b"\n\n")
                except ConnectionResetError:
                    logger.debug("Postfix said goodbye. Terminating this thread.")
                    return
                except asyncio.IncompleteReadError as e:
                    logger.debug(
                        "Postfix hung up before a read could be completed. Terminating this thread."
                    )
                    return
                except CallableExhausted as e:
                    raise e
                except Exception:
                    logger.exception("UNEXPECTED ")
                    if reader.at_eof():
                        logger.debug(
                            "Postfix said goodbye oddly. Terminating this thread."
                        )
                        return
                    continue
                logger.debug(f"Payload received: {policy_payload.decode( 'utf-8' )}")
                policy_data = pprclass(policy_payload.decode(encoding).split("\n"))
                approval = True
                for policy in policies:
                    try:
                        if policy.approve_policy_request(policy_data):
                            resp = "action=" + policy.params.acceptance_message + "\n\n"
                            logger.debug(
                                f" .. Policy {type(policy)} accepted with '{resp.strip()}'"
                            )
                        else:
                            resp = "action=" + policy.params.rejection_message + "\n\n"
                            approval = False
                            logger.debug(
                                f" .. Policy {type(policy)} denied with '{resp.strip()}'"
                            )
                    except NullSenderException:
                        if policy.params.null_sender_ok:
                            resp = "action=" + policy.params.acceptance_message + "\n\n"
                            logger.debug(
                                f" .. Policy {type(policy)} accepted with '{resp.strip()}' on null sender"
                            )
                        else:
                            resp = "action=" + policy.params.rejection_message + "\n\n"
                            approval = False
                            logger.debug(
                                f" .. Policy {type(policy)} denied with '{resp.strip()}' on null sender"
                            )
<<<<<<< HEAD
=======
                    except CHAPPSException:
                        logger.exception("During policy evaluation:")
>>>>>>> 05dd9c68
                    if not approval:
                        break
                try:
                    writer.write(resp.encode())
                except asyncio.CancelledError:
                    pass
                except Exception:
                    logger.exception(f"Exception raised trying to send {resp.strip()}")
                    return

        return handle_policy_request


class OutboundMultipolicyHandler(CascadingPolicyHandler):
    """Could be thought of as a concrete subclass of CPH, but meant more as a convenience"""

    def __init__(
        self, policies=[], *, pprclass=OutboundPPR
    ):  # note that we default to OutboundPPR here
        policies = policies or [
            SenderDomainAuthPolicy(),
            OutboundQuotaPolicy(),
        ]  # create a list of relevant outbound y/n policies
        super().__init__(policies, pprclass=pprclass)


class OutboundQuotaHandler(RequestHandler):
    def __init__(self, policy=None):
        p = policy or OutboundQuotaPolicy()
        super().__init__(p, pprclass=OutboundPPR)


class GreylistingHandler(RequestHandler):
    def __init__(self, policy=None):
        p = policy or GreylistingPolicy()
        super().__init__(p)


class SenderDomainAuthHandler(RequestHandler):
    def __init__(self, policy=None):
        p = policy or SenderDomainAuthPolicy()
        super().__init__(p, pprclass=OutboundPPR)


class SPFEnforcementHandler(RequestHandler):
    def __init__(self, policy=None):
        p = policy or SPFEnforcementPolicy()
        super().__init__(p)

    def async_policy_handler(self):
        """Returns a coroutine which handles requests according to the policy"""
        ### This override version for SPF enforcement does not assume a yes-or-no response pattern
        logger.debug(f"Policy handler requested for {type(self.policy).__name__}.")
        policy = self.policy
        encoding = config.chapps.payload_encoding

        async def handle_policy_request(reader, writer):
            """Handles reading and writing the streams around policy approval messages"""
            while True:
                try:
                    policy_payload = await reader.readuntil(b"\n\n")
                except ConnectionResetError:
                    logger.debug("Postfix said goodbye. Terminating this thread.")
                    return
                except CallableExhausted as e:
                    raise e
                except Exception:
                    logger.exception("UNEXPECTED ")
                    if reader.at_eof():
                        logger.debug(
                            "Postfix said goodbye oddly. Terminating this thread."
                        )
                        return
                    continue
                logger.debug(f"Payload received: {policy_payload.decode(encoding)}")
                policy_data = PostfixPolicyRequest(
                    policy_payload.decode(encoding).split("\n")
                )
                action = policy.approve_policy_request(policy_data)
                resp = ("action=" + action + "\n\n").encode()
                logger.debug(f"  .. SPF Enforcement sending {resp}")
                try:
                    writer.write(resp)
                except asyncio.CancelledError:  # pragma: no cover
                    pass
                except Exception:
                    logger.exception(f"Exception raised trying to send {resp}")
                    return

        return handle_policy_request<|MERGE_RESOLUTION|>--- conflicted
+++ resolved
@@ -40,12 +40,8 @@
         reject = policy.params.rejection_message
         encoding = config.chapps.payload_encoding
         logger.debug(
-<<<<<<< HEAD
-            f"Policy handler requested for {type(policy).__name__} using PPR class {pprclass.__name__}."
-=======
             f"Policy handler requested for {type(policy).__name__}"
             f" using PPR class {pprclass.__name__}."
->>>>>>> 05dd9c68
         )
 
         async def handle_policy_request(reader, writer) -> None:
@@ -173,11 +169,8 @@
                             logger.debug(
                                 f" .. Policy {type(policy)} denied with '{resp.strip()}' on null sender"
                             )
-<<<<<<< HEAD
-=======
                     except CHAPPSException:
                         logger.exception("During policy evaluation:")
->>>>>>> 05dd9c68
                     if not approval:
                         break
                 try:
