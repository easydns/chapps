"""CHAPPS module for controlling logging"""
import logging
from logging.handlers import SysLogHandler

DEFAULT_LEVEL = logging.DEBUG
<<<<<<< HEAD


class LogSetup:  # pragma: no cover
    ROOT_LOG_FORMAT = (
        "CHAPPS:%(levelname)s %(filename)s@%(lineno)s: %(message)s"
    )
    MAIN_LOG_FORMAT = "CHAPPS:%(levelname)s %(name)s@%(funcName)s: %(message)s"

    def __init__(self):
        if not logging.getLogger(None).hasHandlers():
            logging.basicConfig(
                format=self.ROOT_LOG_FORMAT,
                handlers=[
                    SysLogHandler(
                        facility=SysLogHandler.LOG_LOCAL0, address="/dev/log"
                    )
                ],
            )
=======
DEFAULT_FACILITY = SysLogHandler.LOG_LOCAL0


class LogSetup:  # pragma: no cover
    debug_formatter = logging.Formatter(
        "CHAPPS:%(levelname)s %(filename)s@%(lineno)s: %(message)s"
    )
    maillog_formatter = logging.Formatter("CHAPPS:%(levelname)s %(message)s")

    syslog_handler = SysLogHandler(facility=DEFAULT_FACILITY, address="/dev/log")
    syslog_handler.setLevel(DEFAULT_LEVEL)
    syslog_handler.setFormatter(maillog_formatter)  # or debug_formatter

    def __init__(self):
        if not logging.getLogger(None).hasHandlers():
            logging.basicConfig(handlers=[self.syslog_handler])
>>>>>>> 744eef34


logsetup = LogSetup()
logger = logging.getLogger("chapps")
# without this, the library may not emit logs from a script
logger.setLevel(DEFAULT_LEVEL)<|MERGE_RESOLUTION|>--- conflicted
+++ resolved
@@ -3,26 +3,6 @@
 from logging.handlers import SysLogHandler
 
 DEFAULT_LEVEL = logging.DEBUG
-<<<<<<< HEAD
-
-
-class LogSetup:  # pragma: no cover
-    ROOT_LOG_FORMAT = (
-        "CHAPPS:%(levelname)s %(filename)s@%(lineno)s: %(message)s"
-    )
-    MAIN_LOG_FORMAT = "CHAPPS:%(levelname)s %(name)s@%(funcName)s: %(message)s"
-
-    def __init__(self):
-        if not logging.getLogger(None).hasHandlers():
-            logging.basicConfig(
-                format=self.ROOT_LOG_FORMAT,
-                handlers=[
-                    SysLogHandler(
-                        facility=SysLogHandler.LOG_LOCAL0, address="/dev/log"
-                    )
-                ],
-            )
-=======
 DEFAULT_FACILITY = SysLogHandler.LOG_LOCAL0
 
 
@@ -32,14 +12,15 @@
     )
     maillog_formatter = logging.Formatter("CHAPPS:%(levelname)s %(message)s")
 
-    syslog_handler = SysLogHandler(facility=DEFAULT_FACILITY, address="/dev/log")
+    syslog_handler = SysLogHandler(
+        facility=DEFAULT_FACILITY, address="/dev/log"
+    )
     syslog_handler.setLevel(DEFAULT_LEVEL)
     syslog_handler.setFormatter(maillog_formatter)  # or debug_formatter
 
     def __init__(self):
         if not logging.getLogger(None).hasHandlers():
             logging.basicConfig(handlers=[self.syslog_handler])
->>>>>>> 744eef34
 
 
 logsetup = LogSetup()
