# Change Log

## Beta Releases

<<<<<<< HEAD
=======
### v0.5.6:
	- Correct issues with handling unrecognized domains when checking
	  inbound policy option settings.
	- Protect config-module debug-logging with conditionals to prevent
	  running during a doc-build in order to get readthedocs.io
	  autobuild to function properly.
	- Advance the metadata Development Stage identifier to Beta.  We
	  continue to use the software in a production environment.  Feel
	  free to reach out and let us know about your own deployment so
	  we can collect more data about how it is functioning for others.

>>>>>>> 8f292574
### v0.5.5:
    - Now using SQLA-based adapters throughout.
    - The environment variable `CHAPPS_DB_MODULE` may be set to `mysql`
	  in order to cause the policy layer to use the older, previous
	  adapter module based on `mysqlclient`.

### v0.5.4:
	- Correcting major oversight -- until this release, the live API
      lacked a route to clear the SPF option flag for domains.  This
      is really necessary in order for updates to options to take
      effect immediately.  SPF software requirements are now also
      added to the API software requirements.

### v0.5.3:
	- All major features of the software have now been in use in a
      large-scale production email context for a week or more.  The
      outbound features have been in production for a few months.  The
      software can no longer be considered to be in an "alpha" stage
      of development.
	- Some improvements are made in this release to requirements of
	  CREATE and UPDATE operations.  Variously, attributes of models
	  have been made optional, and some routines which automate the
	  database interactions have been modified to allow for certain
	  attributes to be missing (defaulted or left alone) from either
	  CREATE or UPDATE operations.  For instance, the greylisting and
	  SPF flag attributes on Domain objects are optional during
	  creation and will both default to False.  For updates on Domain
	  or Quota objects, only the attribute(s) being adjusted need be
	  included, apart from the ID.
	    As promised in the notes for v0.5.2, this release provides a
	  mechanism for providing arbitrary defaults for model attributes,
	  in order to allow some settings to be defaulted during CREATE
	  operations.  By default, there are no defaults.  When an
	  attribute has no default, `Ellipsis` is used in order to signal
	  via FastAPI/Starlette `Field` objects that the attribute is
	  required.  Otherwise, the default value is provided when the
	  closure is constructed by the `create_item` factory.
	    It is perhaps worth noting that the solution to the problem of
	  updates initially requiring all attributes to be included is not
	  entirely satisfactory, as it consists mainly of making all but
	  the `id` attribute optional on the Pydantic data model.  In
	  practice this seems to work "okay" as the database refuses to
	  create objects without fields which don't have defaults, like
	  `name`.  However, due to some as-yet-unsolved intricacy of
	  FastAPI and/or Starlette, the API simply locks up and eventually
	  times out when it receives a request with malformed data -- such
	  as a request to CREATE an entity with no `name` field.  It would
	  of course be preferrable to send a code 400 with a reasonable
	  explanation.  However, something earlier is hanging up, so that
	  it seems the route closure itself never gets to execute.
	- API documentation has been adjusted to reflect changes since the
      last time API documentation was updated, including the above.

## Alpha Releases

### v0.5.2:
    - Adding in hardcoded "False" defaults for boolean values on
	  models during record creation.  This is specifically in order to
	  provide backward compatibility during upgrade of CHAPPS from
	  versions v0.4.11-17 wherein there were no domain flags.  Now
	  that there are flags on domains, the old domain-creation code on
	  clients will break utterly if the API cannot provide defaults,
	  which in v0.5.1 it was not doing.  Now, defaults of False are provided
	  if the specified parameter type is Optional[bool] or any
	  Union[bool|...].  This is a stopgap, which provides a hint as to
	  how a wider change would allow for arbitrary defaults to be
	  provided for any specified parameter.

	  **TL;DR** There is a hacky kludge which fixes a
      reverse-compatibility issue which will be improved into a
      flexible way to provide defaults for any specified parameter to
      the `create_item` and probably also `update_item` factory
      functions.

### v0.5.1:
	- The recent (major) adjustment to how the config object works was not
	  reflected in the CLI script, and so in the last two revisions it was
	  broken (since v0.4.17).  It is repaired in this release.
	- Similarly broken were all of the outbound policy service
      scripts, and the standalone greylisting service script.  These
      have also been corrected now.

### v0.5.0:
    - The v0.5.x version milestone represents the completion of the first
      major iteration of feature development for CHAPPS.  It can now limit
      outbound transmissions based on quota and authorization, and it can
      apply greylisting and SPF enforcement to inbound email.
    - SPF headers are now prepended to all email flowing through an inbound
      policy service which includes the SPF handler.  This is to increase
      co-operation with downstream tools such as DMARC enforcement and spam
      filtering tools.
    - An annotated version of the default CHAPPS configuration file
      has been included in the install directory, in order to serve as
      a form of documentation about config options.
    - Consolidated how Redis handles are created for testing

### v0.4.17:
	- Fix bug in Greylisting-via-SPF which caused errors when
      softfailing emails passed greylisting.
	- Add some tests to ensure that the code referenced above is
      exercised properly to expose regressions.
	- Add new "mail sink" for integration tests, which in fact does not
	  sink the email but instead reflects it back to the test via a UDS,
	  enabling integration tests to inspect the contents of the emails
	  they send.
	- Add inbound-flags-adapter code to SQLA adapters.
	- Add tests for all inbound-flags-adapter classes.
	- Sort out conflicts between SQLA tests; all can once again run at once.
	- Refactor configuration stategy to avoid package-global config object.

### v0.4.16:
	- Added basic admin functions in CLI: initialize/update database schema,
	  change API config-flush password, perform config-flush (with option to
	  write to an alternate location).
	- Added Greylisting & SPF enforcement management commands in CLI.
	- Added Greylisting & SPF enforcement management routes to API,
      including routes to set a domain's enforcement preference, and
      others to clear a domain's enforcement option cache in Redis.

### v0.4.15:
	- added chapps.alembic.versions subpackage, because of course Alembic
	  cannot work without the version files

### v0.4.14:
	- added missing package data which prevented Alembic migrations
      from functioning as expected

### v0.4.13:
    - Refactored elements of the adapter classes to reduce code duplication.
	- Added Alembic to project to manage database migrations.
	- Created as-of-0.4.12 base migration, and an update migration to
      add new option flag columns.
	- Added greylisting and SPF-checking option flags to **Domain** records.
	- Updated greylisting and SPF policy tests to accommodate new flags.
	- Created new inbound handler class hierarchy, encompassing SPF
      and inbound multipolicy handler.
	- Created new multipolicy inbound service which combines SPF and
      Greylisting in one service.
	- NB: pre-existing databases need special care during upgrade, see
      [README](README.md#db-initialization)

### v0.4.12:
    - Adding missing documentation to new bulk user-domain and
      user-email auth policy routes.
	- Completed overhaul of database adapter layer.  There is now an
	  adapter layer based entirely on SQLAlchemy rather than the
	  low-level driver.  This is not currently used but it passes
	  tests.  Some comparative performance analysis seems indicated
	  before adoption.  Also its tests break the API tests for some reason.
	- Relocating join-assoc instance definitions to models.py: the API
      extras are no longer required in order for the CLI to run.
	- Refactored instance-caching code (based on Postfix instance ID)
	  into the policy parent class in order to reduce code duplication.

### v0.4.11:
	- Adding bulk policy access for user-domains and user-emails along
      the same lines as the bulk quota policy query.  Lists of
      **Domain** or **Email** ids are returned, tagged with the name
      of the user.  Keys: `user_name`, `domain_ids` or `email_ids`
	- Edge condition testing is performed only once because all three
      of these routines are based on the same factory which is already
      being tested.
	- CLI file location changed w/i the repo, called `chapps-cli`,
      made executable, added `version` command to detect current
      CHAPPS version.
	- HTTPExceptions were accidentally being trapped by the DB
      interaction wrappers; this has been resolved so that 409s are
      returned properly in such cases.

### v0.4.10:
	- Correcting some internal server errors raised under certain
      circumstances by the new API routines for bulk Quota queries.
      This fix may also address some other situations which were less
      pressing.
	- Added a synchronous (regular callable) DB interaction decorator
	  in order to standardize the handling of DB exceptions and of
	  HTTPException raising when the result set is empty.  This was part
	  of fixing the problems with the bulk routines.
	- Added a factory for creating object listers which accept ID
      lists and ensure that arbitrary associations are loaded on the
      returned models.

### v0.4.9:
	- The beginnings of a CLI, in order to allow direct, command-line
	  level control of permissions, creating **Email** and **Domain**
	  records, quota assignment, file-based permissions and quota
	  import, real-time quota checking, reset and refresh, and
	  descriptive help messages.
	- Adding new dependency on `typer` for the CLI, with extended
      dependencies for `typer`: `colorama` and `shellingham`
	- Adding bulk query operations for **Quota** records and status.
	  As separate routes, **User** ids may be supplied to:
		  - receive a list mapping **User** name to **Quota** id
		    (policy setting -- from the User section)
	      - available quota (real-time availability based
		    on cached policy, from the Live section)
	  The live route also generates some human-oriented remarks about unusual
	  situations encountered while running.

### v0.4.8:
    - Urgent fixes release: some PPR field values may contain `=`
	  which will cause parsing to fail spectacularly.  A fix is
	  included in this version.
	- A missing software dependency which impeded operation of the
      previous version has also been added (`email-validator`).

### v0.4.7:
	- Fixed uncaught error on nonexistent user-identifier when the
      user-key is required.  The application now sends the expected
      auth-failure rejection action to Postfix.
	- Fixed a handful of xfailing tests; the remaining one covers the
      experimental, non-working rate-limitation subfeature of outbound
      quota.
	- Trapping AttributeError in CHAPPSMetaModel and raising our own,
      more sensical one.
	- Simplified the coroutine factory in
      chapps.rest.routers.common.list_associated() -- the prototype
      coroutine's signature is actually invariate so there was no
      reason to build it dynamically.
	- There is now content validation for Domain and Email records.
	- The data models and database-session related modules created for
      the API have been relocated into the core of the project.
	- The adapter has been modified to use mysqlclient instead of
      mariadb (Python packages).
    - A new, SQLAlchemy-powered adapter layer has been included but as
	  yet tests are not complete, and so there is no way to actually
	  use it currently.

### v0.4.6:
	- Correcting dependency misalignments in setup.cfg which were preventing
      CHAPPS from launching after installation from PyPI
    - Massive documentation update, using rST and Sphinx
	- Some minor code cleanup, mainly removing completely extraneous code
	- logic added to `VenvDetector` to detect when the library is launched
	  by Sphinx; depends on code added to `docs/source/conf.py`
	- CHAPPS now defaults looking for its config in its venv by default if
	  one is being used. (`<venv>/etc/chapps.ini`)
	- CHAPPS does not attempt to write a config file when invoked by Sphinx

### v0.4.5:
    - Corrected missing statements which caused new email tables not to be
	  created by `chapps_database_init.py`
	- added more acknowledgements to INSTALLATION
	- added whole-email matching related docs to README.md

### v0.4.4:
    - Corrected incorrect homepage URL in setup.py
    - Polish documentation.
    - Added full-email auth to SDA module.
    - Added full-email auth object CRUD routes to API.
    - Changes to signature of route path for association-list management:
	  routes are now named for the association and use GET/PUT/DELETE
    - Add full-email checking cache maintenance routines to Live API
    - Live routes for bulk peeking and clearing of Redis cache now
      accept lists of both domain IDs and email IDs, and if both are
      provided, will provide all the output combined in a single dict.

### v0.4.3:
    - Correct error preventing automatic table building by provided
      setup script.
    - Provide better documentation about setting up the database.
    - Minor adjustments to API README

### v0.4.2:
	- Paginate associated objects
	  (paginate domains for users, and users for domains)
	- Adjusting location of API README to correct bug preventing API launch
	- Adding VenvDetector util class, to help find API README after installation
	- Adding CHANGELOG to PyPI package
	- Add a little extra documentation about **syslog** message configuration

### v0.4.1:
	- Improved Swagger/OpenAPI documentation.  Handling assignment of
	  path closure docstrings explicitly fixes the problem.  Various
	  formatting improvements have also been included.

### v0.4:
	- introducing the first version of the REST API; INSTALLATION
	  instructions will be modified to discuss and provide references
	  for proper, highly-available deployment of the REST API, which
	  it is advised be run on separate servers.
	- The API is powered by [FastAPI](https://fastapi.tiangolo.com/);
	  detailed instructions regarding API deployment may be found in
	  its documentation, including how to use a reverse proxy such as
	  **nginx** to provide SSL.
	- Database access for the API is performed using
	  [SQLAlchemy](https://www.sqlalchemy.org/), and in future
	  releases, all database accesses will be converted to using it,
	  for the sake of consistency and to eliminate the needless
	  dependency on the MariaDB client software.
	- PyPI package now provides the `[API]` extras definition, to
      install API prerequisites (which are not otherwise needed)
	- CHANGELOG adapted to be Markdown-compatible

### v0.3.13
	- fixing a problem with logging, wherein library logs were suppressed
	- generally tidying logging
	- updated documentation to discuss logging
	- refined installation instructions

### v0.3.12
	- making OQP throttling disabled by default; it needs some work
	- adding log handler to send messages to the mail log

### v0.3.11
	- modifying logic around user-key extraction, and adding new
	  settings: require_user_key (boolean), and no_user_key_response
	  (Postfix response string).  See README for more information.
	- adding some logic to guard against IndexError conditions when
	  calculating time-delta from the attempts list

### v0.3.10
	- adding default config value for `min_delta` to
	  OutboundQuotaPolicy, which defaults to 5.  It represents the
	  minimum number of seconds between attempts; faster attempts will
	  be refused (but reset the timer).
	- correcting problem with recipient-counting wherein the
      recipients memoizing routine ran afoul of __getattr__()
	- correcting problem with recognizing at signs in email addresses

### v0.3.9:
	- correcting import of test library feature into main codebase
	- adding more comprehensive CHAPPSException handling

### v0.3.8:
	- correcting packaging error which prevented installation of
      dependencies

### v0.3.7:
	- removing static SystemD service profiles from pip package; they
      remain in the repo, for use via git clone.
	- correcting fatal bug wherein receiving email with a null sender
	  would cause the application to crash.  It is now possible to
	  specify for each policy whether null senders are "ok"; the
	  default is False.

### v0.3.6:
	- bug fixes: due to poor design choice, all policies in a
	  multipolicy handler will end up with the same config, that being
	  the config for the last configured policy.  As such, earlier
	  ones would send the wrong messages, and possibly exhibit other
	  problematic issues.  This is fixed.
	- OQP default acceptance response changed from OK to DUNNO
	- ConfigParser instructed not to perform interpolation on INI
	  file, in order to allow all arbitrary garbage (for passwords)
	- handlers now provide property methods to obtain the appropriate
      listener address and port numbers

### v0.3.3-5:
	- improvements to setuptools install process (pip / setup.py)
	  which should make it possible to format correct SystemD service
	  description files to run the installed CHAPPS services, even
	  from within their venv

### v0.3.2:
	- putting extra artifacts in a chapps dir, w/i venv or /usr/local
      depending on whether a venv is used

### v0.3.1:
	- Updating documentation

### v0.3:
	- Sender-domain authorization policy allows an RDBMS to indicate
	  which domains a particular user is authorized to emit mail on
	  behalf of.
	- There are more updates to the config file.
	- There are additions to the database schema which should be
      compatible with v0.2

### v0.2.1:
	- Now supports connecting to Redis via Sentinel; provide a
	  space-separated list of host:port info for `sentinel_servers` in
	  the config, and specify the name of the dataset in
	  `sentinel_dataset`
	- Some minor changes to the config file have occured; the
	  `sentinel_master` param and the `db` param have been removed

### v0.2:
	- PLEASE NOTE: the database schema has changed with this update
	- DB access encapsulation and outbound-traffic user identification
      is now independent of any policy or handler
	- some symbol names have been updated for greater clarity
	- the documentation has been improved somewhat; more to come

### v0.1:
	- Outbound Quota and Greylisting policies function, but their
      feature sets may be incomplete.
	- Installation procedure just a bit wonky.<|MERGE_RESOLUTION|>--- conflicted
+++ resolved
@@ -2,8 +2,6 @@
 
 ## Beta Releases
 
-<<<<<<< HEAD
-=======
 ### v0.5.6:
 	- Correct issues with handling unrecognized domains when checking
 	  inbound policy option settings.
@@ -15,7 +13,6 @@
 	  free to reach out and let us know about your own deployment so
 	  we can collect more data about how it is functioning for others.
 
->>>>>>> 8f292574
 ### v0.5.5:
     - Now using SQLA-based adapters throughout.
     - The environment variable `CHAPPS_DB_MODULE` may be set to `mysql`
