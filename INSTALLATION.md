# CHAPPS Installation

## Prerequisites

CHAPPS requires Python 3.8+

Also required are a MariaDB client, and MariaDB Connector/C.  The
Debian packages are:
  - `mariadb-client`
  - `libmariadb-dev-compat` **Please note** that the package depends
upon the `mariadb` package, and it will fail to install if these
system packages are not present.

A number of community packages are used:
 - `redis`: [**redis-py** by Redis, Inc.](https://pypi.org/project/redis/)
 - `mariadb`: [**MariaDB Connector/Python** by Georg Richter](https://pypi.org/project/mariadb/)
 - `python-pidfile`: [**PIDFile** by Dmitry Orlov](https://pypi.org/project/python-pidfile/)
 - and `expiring-dict`: [**py-expiring-dict** by David Parker](https://pypi.org/project/expiring-dict/)
 for the service itself.
 - `pyspf`: [by Stuart Gathman, et al.](https://pypi.org/project/pyspf/) for SPF enforcement
 - `dnspython`: [by Bob Halley](https://pypi.org/project/dnspython/) for **pyspf**, or `py3dns`

MariaDB (or some other relational database) is used as a source of
policy config data.  At present, no other mechanisms are included to
provide this data.  However, some effort was made to design the
adapter mechanism within the service in such a way that other adapters
might provide data from other flavors of database, or from a file
potentially, in small/static deployments.  The database is not yet
used for **Greylisting**; nor for **SPF enforcement**, which gets its
config from the DNS.  Database schema information is provided in the
README file, and a script is provided which will create all the
required tables, provided the configured database is present when it
attempts to connect to the server.

Redis is used by CHAPPS, but it doesn't have to be installed on the
same server.

Services involving mail-filtering (at present, just the null filter
and testing mail-sink) use `aiosmtpd`[The aiosmtpd
Developers](https://pypi.org/project/aiosmtpd/).  This package is used
for testing, but not in the policy server.

The test suite has several more dependencies.  In order to run tests,
or otherwise set up for development work, consider using `pip -r
requirements.txt` to install the last set of frozen dependencies into
a development venv created within a checkout of a fork of this repo.
The tests are not as polished style-wise as the library code; you have
been warned.

## CHAPPS Services

CHAPPS tools are generally meant to run as a service (daemon), and
thus managed by SystemD or supervisord.  Since I am working in a
Debian environment, with SystemD, that is what I am aiming to support
first.

<<<<<<< HEAD
Right now, I am going to provide SystemD profiles which can be copied
to the appropriate location on your system; for me that location is
`/usr/lib/systemd/system`
=======
It is **highly recommended** to __install CHAPPS via PyPI into a venv__, and use it from there.  When installed
this way, CHAPPS automatically formats SystemD configuration files which will invoke the scripts properly
so that there is no confusion about how to launch a service which needs to run in a venv.
>>>>>>> 744eef34

For example, in a shell, do this:
```
/home/chapps# python3 -m venv venv
/home/chapps# . venv/bin/activate
/home/chapps# pip install chapps
```
or `python -m pip install chapps` if you're feeling canonical; once the venv is activated they amount to the same thing.

>>>Please note that your system may require various system (APT/yum, etc) packages installed before CHAPPS can install properly.  They are documented at the top of this file.

After installation, there will be a `chapps` directory under the venv
where installation artifacts and example Postfix configs may be found,
along with a copy of these instructions and the README.  In the
`<venv>/chapps/install` directory, then, you will find the SystemD
profiles and the example **rsyslog** config.  Copy the **rsyslog**
config to `/etc/rsyslog.d` (or whatever location is appropriate), edit
it to your liking, and restart **rsyslog**.  On Ubuntu, it may be
necessary to prepend the name with a number, such as `30-chapps.conf`,
in order to get it to run before all the default log routes are
defined.

As for the SystemD profiles, you may choose to copy them to the system
location, but my recommendtation is to *link* them, using `systemctl
[link|enable] <path>` or the Ansible (et al.) equivalent, to cause
SystemD to make a link from its control directories to these profiles,
which makes administration, uninstallation, upgrading, etc. so much
easier.

If you're copying the files:
Once the SystemD profiles are in place, let SystemD know about them by running:
```
systemctl daemon-reload
```
And then, if desired, enable a service to run at boot time with:
```
systemctl enable <service>
```
This will cause the service to be launched at boot time, when Postfix is
launched.
In order to start the service immediately, without rebooting, use:
```
systemctl start <service>
```

### To Sum Up
#### (or: Getting the dumb thing to run)

In bullet points, there are the prerequisites:
- the library (and its dependencies) must be in the Python search path
- the script must be executable, and its path must be correct in the
  SystemD profile
- the SystemD profile needs to go into a place where SystemD will find
  it and act on it
- the command `systemctl daemon-reload` is required in order to allow
  SystemD to pick up the new profile(s)
- the command `systemctl enable <service>` is required in order to
  start the service running on boot
- the command `systemctl start <service>` is required in order to
  start the service immediately

Optionally:
- modify your Postfix service profile to add a `Requires=` line to
  ensure that the policy service is running before Postfix starts; we
  use RequiredBy= so this isn't strictly necessary.

## Unrecommended: Global install via shell script

The rest of the instructions are left below in hopes they will be helpful to people who are trying to install with a script, into global system directories.  This really is not a very good idea, and is unlikely to go well, and also is likely to make upgrading really difficult

Proceed at your own risk.

## Using the Install script -- only for git checkouts

From the CHAPPS root, the top of the hierarchy checked out from the
repository, run `install/install.sh`

This script is currently quite stupid and just assumes that your
Python hierarchy is in a particular place.  As I plan to move to
PyPI-based installation in short order, I do not desire to put a lot
of extra work into it.

My plan at present is to create an alternative routine for installing
the service files from a venv, but it is not an extremely high
priority.<|MERGE_RESOLUTION|>--- conflicted
+++ resolved
@@ -54,15 +54,11 @@
 Debian environment, with SystemD, that is what I am aiming to support
 first.
 
-<<<<<<< HEAD
-Right now, I am going to provide SystemD profiles which can be copied
-to the appropriate location on your system; for me that location is
-`/usr/lib/systemd/system`
-=======
-It is **highly recommended** to __install CHAPPS via PyPI into a venv__, and use it from there.  When installed
-this way, CHAPPS automatically formats SystemD configuration files which will invoke the scripts properly
-so that there is no confusion about how to launch a service which needs to run in a venv.
->>>>>>> 744eef34
+It is **highly recommended** to __install CHAPPS via PyPI into a
+venv__, and use it from there.  When installed this way, CHAPPS
+automatically formats SystemD configuration files which will invoke
+the scripts properly so that there is no confusion about how to launch
+a service which needs to run in a venv.
 
 For example, in a shell, do this:
 ```
@@ -70,9 +66,12 @@
 /home/chapps# . venv/bin/activate
 /home/chapps# pip install chapps
 ```
-or `python -m pip install chapps` if you're feeling canonical; once the venv is activated they amount to the same thing.
+ or `python -m pip install chapps` if you're feeling canonical; once
+the venv is activated they amount to the same thing.
 
->>>Please note that your system may require various system (APT/yum, etc) packages installed before CHAPPS can install properly.  They are documented at the top of this file.
+Please note that your system may require various system (APT/yum, etc)
+packages installed before CHAPPS can install properly.  They are
+documented at the top of this file.
 
 After installation, there will be a `chapps` directory under the venv
 where installation artifacts and example Postfix configs may be found,
@@ -107,6 +106,27 @@
 ```
 systemctl start <service>
 ```
+
+### REST API Service
+
+A SystemD service unit file is included, which should work in tandem with
+the included socket unit file to allow **nginx** to communicate with the
+API via a Unix domain socket (UDS), saving network file descriptors.  This
+follows the [SystemD deployment pattern](https://docs.gunicorn.org/en/stable/deploy.html#systemd) outlined in the [Gunicorn documentation](https://docs.gunicorn.org/en/stable/).
+
+Alternatively, the options included in a comment in the service unit
+might be uncommented, and the `Type` changed to "normal", the
+dependency on the gunicorn socket removed, and the service run as
+[Uvicorn workers managed by
+Gunicorn](https://fastapi.tiangolo.com/deployment/server-workers/).
+At the time of writing, little in-situ testing has ben done to
+determine which method is preferable.  This is a private API -- not
+meant for public internet consumption -- so performance is not as
+serious a concern as it might be otherwise.
+
+For those who might like to do things totally differently, the WSGI
+callable which implements the REST API is called `chapps.rest.api:api`,
+which is an instance of `FastAPI`.
 
 ### To Sum Up
 #### (or: Getting the dumb thing to run)
